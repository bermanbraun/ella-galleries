--- conflicted
+++ resolved
@@ -7,40 +7,6 @@
 
 from ella_galleries.models import Gallery, GalleryItem
 
-<<<<<<< HEAD
-class GalleryItemFormset(BaseInlineFormSet):
-    " Override default FormSet to allow for custom validation."
-
-    def __iter__(self):
-        for form, original in zip(self.formset.initial_forms, self.formset.get_queryset()):
-            yield InlineAdminForm(self.formset, form, self.fieldsets,
-                self.opts.prepopulated_fields, original, self.readonly_fields,
-                model_admin=self.opts)
-        for form in self.formset.extra_forms:
-            yield InlineAdminForm(self.formset, form, self.fieldsets,
-                self.opts.prepopulated_fields, None, self.readonly_fields,
-                model_admin=self.opts)
-
-    def clean(self):
-        """Checks if all objects exist and searches for duplicate references to the same object in one gallery."""
-        if not self.is_valid():
-            return
-
-        obj = self.instance
-        items = set([])
-
-        for i in self.cleaned_data:
-            if 'photo' in i:
-                # TODO: why cleaned data does not have target_ct_id prop?
-                # check for duplicities
-                if i['photo'] in items:
-                    raise forms.ValidationError, ugettext('There are two references to %s in this gallery') % obj
-                items.add(i['photo'])
-
-        return self.cleaned_data
-
-=======
->>>>>>> 50e843bb
 
 class GalleryItemTabularOptions(admin.TabularInline):
     model = GalleryItem
